--- conflicted
+++ resolved
@@ -4,11 +4,8 @@
 	"context"
 	"encoding/base64"
 	"flag"
-<<<<<<< HEAD
 	"net"
-=======
 	"fmt"
->>>>>>> 14f2ea45
 	"os"
 	"os/signal"
 	"os/user"
@@ -21,11 +18,8 @@
 	"go.cryptoscope.co/margaret"
 	"go.cryptoscope.co/muxrpc/debug"
 	"go.cryptoscope.co/ssb"
-<<<<<<< HEAD
-=======
 	"go.cryptoscope.co/ssb/internal/ctxutils"
 	"go.cryptoscope.co/ssb/network"
->>>>>>> 14f2ea45
 	mksbot "go.cryptoscope.co/ssb/sbot"
 
 	// debug
@@ -59,27 +53,15 @@
 }
 
 func init() {
-<<<<<<< HEAD
 	logging.SetupLogging(nil)
 	log = logging.Logger("sbot")
-=======
-	var err error
-
-	appKey, err = base64.StdEncoding.DecodeString("1KHLiKZvAvjbY1ziZEHMXawbCEIM6qwjCDm3VYRan/s=")
-	checkFatal(err)
->>>>>>> 14f2ea45
 
 	u, err := user.Current()
 	checkFatal(err)
-
-<<<<<<< HEAD
+	
 	flag.StringVar(&appKey, "shscap", "1KHLiKZvAvjbY1ziZEHMXawbCEIM6qwjCDm3VYRan/s=", "secret-handshake app-key (or capability)")
 	flag.StringVar(&hmacSec, "hmac", "", "if set, sign with hmac hash of msg, instead of plain message object, using this key")
-	flag.StringVar(&listenAddr, "l", ":8008", "address to listen on")
-=======
 	flag.StringVar(&listenAddr, "l", fmt.Sprintf(":%d", network.DefaultPort), "address to listen on")
-	flag.StringVar(&dbgLogDir, "dbgdir", "", "where to write debug output to")
->>>>>>> 14f2ea45
 	flag.StringVar(&debugAddr, "dbg", "localhost:6078", "listen addr for metrics and pprof HTTP server")
 	flag.StringVar(&dbgLogDir, "dbgdir", "", "where to write debug output to")
 	flag.StringVar(&repoDir, "repo", filepath.Join(u.HomeDir, ".ssb-go"), "where to put the log and indexes")
@@ -125,7 +107,6 @@
 		mksbot.WithEventMetrics(SystemEvents, RepoStats, SystemSummary),
 		mksbot.WithRepoPath(repoDir),
 		mksbot.WithListenAddr(listenAddr),
-<<<<<<< HEAD
 		mksbot.WithConnWrapper(func(conn net.Conn) (net.Conn, error) {
 			if dbgLogDir == "" {
 				return conn, nil
@@ -145,7 +126,7 @@
 			)
 
 			return debug.WrapDump(muxrpcDumpDir, conn)
-		}),
+		}))
 	}
 
 	if hmacSec != "" {
@@ -155,9 +136,7 @@
 	}
 
 	sbot, err := mksbot.New(opts...)
-=======
 		mksbot.EnableAdvertismentBroadcasts(flagEnAdv))
->>>>>>> 14f2ea45
 	checkFatal(err)
 
 	c := make(chan os.Signal)
