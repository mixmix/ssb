--- conflicted
+++ resolved
@@ -75,12 +75,8 @@
 	}
 
 	app.Flags = []cli.Flag{
-<<<<<<< HEAD
 		&cli.StringFlag{Name: "shscap", Value: "1KHLiKZvAvjbY1ziZEHMXawbCEIM6qwjCDm3VYRan/s=", Usage: "shs key"},
-		&cli.StringFlag{Name: "addr", Value: "localhost:8008", Usage: "tcp address of the sbot to connect to (or listen on)"},
-=======
 		&cli.StringFlag{Name: "addr", Value: fmt.Sprintf("localhost:%d", network.DefaultPort), Usage: "tcp address of the sbot to connect to (or listen on)"},
->>>>>>> 14f2ea45
 		&cli.StringFlag{Name: "remoteKey", Value: "", Usage: "the remote pubkey you are connecting to (by default the local key)"},
 		&cli.StringFlag{Name: "key,k", Value: defaultKeyFile},
 		&cli.BoolFlag{Name: "verbose,vv", Usage: "print muxrpc packets"},
