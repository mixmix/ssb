--- conflicted
+++ resolved
@@ -211,16 +211,6 @@
 		return pmgr.MakeHandler(conn)
 	}
 
-<<<<<<< HEAD
-	opts := ssb.Options{
-		Logger:       s.info,
-		Dialer:       s.dialer,
-		ListenAddr:   s.listenAddr,
-		KeyPair:      s.KeyPair,
-		AppKey:       s.appKey,
-		MakeHandler:  mkHandler,
-		ConnWrappers: s.connWrappers,
-=======
 	opts := network.Options{
 		Logger:           s.info,
 		Dialer:           s.dialer,
@@ -231,7 +221,6 @@
 		AppKey:           s.appKey[:],
 		MakeHandler:      mkHandler,
 		ConnWrappers:     s.connWrappers,
->>>>>>> 14f2ea45
 
 		EventCounter:    s.eventCounter,
 		SystemGauge:     s.systemGauge,
