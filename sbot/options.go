package sbot

import (
	"context"
	"encoding/base64"
	"net"
	"os"
	"os/user"
	"path/filepath"
	"strings"
	"sync"

	kitlog "github.com/go-kit/kit/log"
	"github.com/go-kit/kit/metrics/prometheus"
	"github.com/pkg/errors"
	"go.cryptoscope.co/margaret"
	"go.cryptoscope.co/margaret/multilog"
	"go.cryptoscope.co/muxrpc"
	"go.cryptoscope.co/netwrap"

	"go.cryptoscope.co/ssb"
	"go.cryptoscope.co/ssb/graph"
	"go.cryptoscope.co/ssb/network"
)

type MuxrpcEndpointWrapper func(muxrpc.Endpoint) muxrpc.Endpoint

type Sbot struct {
	info kitlog.Logger

<<<<<<< HEAD
	rootCtx  context.Context
	Shutdown context.CancelFunc
	closers  multiCloser
	idxDone  sync.WaitGroup

	disableNetwork bool
	dialer         netwrap.Dialer
	listenAddr     net.Addr
	appKey         []byte
	connWrappers   []netwrap.ConnWrapper
	edpWrapper     MuxrpcEndpointWrapper

	repoPath         string
	RootLog          margaret.Log
	liveIndexUpdates bool
	UserFeeds        multilog.MultiLog
	MessageTypes     multilog.MultiLog
	PrivateLogs      multilog.MultiLog
	KeyPair          *ssb.KeyPair
	PublishLog       margaret.Log
	signHMACsecret   []byte
	GraphBuilder     graph.Builder
	Node             ssb.Node
=======
	repoPath   string
	dialer     netwrap.Dialer
	listenAddr net.Addr

	enableAdverts   bool
	enableDiscovery bool

	rootCtx        context.Context
	shutdownCancel context.CancelFunc
	closers        multiCloser

	appKey       []byte
	connWrappers []netwrap.ConnWrapper
	edpWrapper   MuxrpcEndpointWrapper

	RootLog      margaret.Log
	UserFeeds    multilog.MultiLog
	MessageTypes multilog.MultiLog
	PrivateLogs  multilog.MultiLog
	KeyPair      *ssb.KeyPair
	PublishLog   margaret.Log
	GraphBuilder graph.Builder
	Network      ssb.Network
>>>>>>> 14f2ea45
	// AboutStore   indexes.AboutStore
	BlobStore   ssb.BlobStore
	WantManager ssb.WantManager

	// TODO: wrap better
	eventCounter *prometheus.Counter
	systemGauge  *prometheus.Gauge
	latency      *prometheus.Summary
}

type Option func(*Sbot) error

func WithRepoPath(path string) Option {
	return func(s *Sbot) error {
		s.repoPath = path
		return nil
	}
}

func WithListenAddr(addr string) Option {
	return func(s *Sbot) error {
		var err error
		s.listenAddr, err = net.ResolveTCPAddr("tcp", addr)
		return errors.Wrap(err, "failed to parse tcp listen addr")
	}
}

func WithDialer(dial netwrap.Dialer) Option {
	return func(s *Sbot) error {
		s.dialer = dial
		return nil
	}
}

func WithAppKey(k []byte) Option {
	return func(s *Sbot) error {
		if n := len(k); n != 32 {
			return errors.Errorf("appKey: need 32 bytes got %d", n)
		}
		s.appKey = k
		return nil
	}
}

func WithJSONKeyPair(blob string) Option {
	return func(s *Sbot) error {
		var err error
		s.KeyPair, err = ssb.ParseKeyPair(strings.NewReader(blob))
		return errors.Wrap(err, "JSON KeyPair decode failed")
	}
}

func WithInfo(log kitlog.Logger) Option {
	return func(s *Sbot) error {
		s.info = log
		return nil
	}
}

func WithContext(ctx context.Context) Option {
	return func(s *Sbot) error {
		s.rootCtx = ctx
		return nil
	}
}

func WithConnWrapper(cw netwrap.ConnWrapper) Option {
	return func(s *Sbot) error {
		s.connWrappers = append(s.connWrappers, cw)
		return nil
	}
}

func WithEventMetrics(ctr *prometheus.Counter, lvls *prometheus.Gauge, lat *prometheus.Summary) Option {
	return func(s *Sbot) error {
		s.eventCounter = ctr
		s.systemGauge = lvls
		s.latency = lat
		return nil
	}
}

func WithEndpointWrapper(mw MuxrpcEndpointWrapper) Option {
	return func(s *Sbot) error {
		s.edpWrapper = mw
		return nil
	}
}

<<<<<<< HEAD
func WithHMACSigning(key []byte) Option {
	return func(s *Sbot) error {
		if n := len(key); n != 32 {
			return errors.Errorf("WithHMACSigning: wrong key length (%d)", n)
		}
		s.signHMACsecret = key
=======
// EnableAdvertismentBroadcasts controls local peer discovery through sending UDP broadcasts
func EnableAdvertismentBroadcasts(do bool) Option {
	return func(s *Sbot) error {
		s.enableAdverts = do
>>>>>>> 14f2ea45
		return nil
	}
}

<<<<<<< HEAD
func DisableNetworkNode() Option {
	return func(s *Sbot) error {
		s.disableNetwork = true
		return nil
	}
}

func DisableLiveIndexMode() Option {
	return func(s *Sbot) error {
		s.liveIndexUpdates = false
=======
// EnableAdvertismentBroadcasts controls local peer discovery through listening for and connecting to UDP broadcasts
func EnableAdvertismentDialing(do bool) Option {
	return func(s *Sbot) error {
		s.enableDiscovery = do
>>>>>>> 14f2ea45
		return nil
	}
}

func New(fopts ...Option) (*Sbot, error) {
	var s Sbot
	s.liveIndexUpdates = true

	for i, opt := range fopts {
		err := opt(&s)
		if err != nil {
			return nil, errors.Wrapf(err, "error applying option #%d", i)
		}
	}

	if s.repoPath == "" {
		u, err := user.Current()
		if err != nil {
			return nil, errors.Wrap(err, "error getting info on current user")
		}

		s.repoPath = filepath.Join(u.HomeDir, ".ssb-go")
	}

	if s.appKey == nil {
		ak, err := base64.StdEncoding.DecodeString("1KHLiKZvAvjbY1ziZEHMXawbCEIM6qwjCDm3VYRan/s=")
		if err != nil {
			return nil, errors.Wrap(err, "failed to decode default appkey")
		}
		s.appKey = ak
	}

	if s.dialer == nil {
		s.dialer = netwrap.Dial
	}

	if s.listenAddr == nil {
		s.listenAddr = &net.TCPAddr{Port: network.DefaultPort}
	}

	if s.info == nil {
		logger := kitlog.NewLogfmtLogger(kitlog.NewSyncWriter(os.Stdout))
		logger = kitlog.With(logger, "ts", kitlog.DefaultTimestampUTC, "caller", kitlog.DefaultCaller)
		s.info = logger
	}

	if s.rootCtx == nil {
		s.rootCtx = context.TODO()
	}

	return initSbot(&s)
}<|MERGE_RESOLUTION|>--- conflicted
+++ resolved
@@ -28,12 +28,15 @@
 type Sbot struct {
 	info kitlog.Logger
 
-<<<<<<< HEAD
+	// TODO: this thing is way to big right now
+	// because it's options and the resulting thing at once
+
 	rootCtx  context.Context
 	Shutdown context.CancelFunc
 	closers  multiCloser
 	idxDone  sync.WaitGroup
 
+	Network        ssb.Network
 	disableNetwork bool
 	dialer         netwrap.Dialer
 	listenAddr     net.Addr
@@ -41,43 +44,22 @@
 	connWrappers   []netwrap.ConnWrapper
 	edpWrapper     MuxrpcEndpointWrapper
 
+	enableAdverts   bool
+	enableDiscovery bool
+
 	repoPath         string
+	KeyPair          *ssb.KeyPair
 	RootLog          margaret.Log
 	liveIndexUpdates bool
 	UserFeeds        multilog.MultiLog
 	MessageTypes     multilog.MultiLog
 	PrivateLogs      multilog.MultiLog
-	KeyPair          *ssb.KeyPair
-	PublishLog       margaret.Log
-	signHMACsecret   []byte
-	GraphBuilder     graph.Builder
-	Node             ssb.Node
-=======
-	repoPath   string
-	dialer     netwrap.Dialer
-	listenAddr net.Addr
-
-	enableAdverts   bool
-	enableDiscovery bool
-
-	rootCtx        context.Context
-	shutdownCancel context.CancelFunc
-	closers        multiCloser
-
-	appKey       []byte
-	connWrappers []netwrap.ConnWrapper
-	edpWrapper   MuxrpcEndpointWrapper
-
-	RootLog      margaret.Log
-	UserFeeds    multilog.MultiLog
-	MessageTypes multilog.MultiLog
-	PrivateLogs  multilog.MultiLog
-	KeyPair      *ssb.KeyPair
-	PublishLog   margaret.Log
+	// AboutStore   indexes.AboutStore
+	PublishLog     margaret.Log
+	signHMACsecret []byte
+
 	GraphBuilder graph.Builder
-	Network      ssb.Network
->>>>>>> 14f2ea45
-	// AboutStore   indexes.AboutStore
+
 	BlobStore   ssb.BlobStore
 	WantManager ssb.WantManager
 
@@ -96,6 +78,36 @@
 	}
 }
 
+func DisableLiveIndexMode() Option {
+	return func(s *Sbot) error {
+		s.liveIndexUpdates = false
+		return nil
+	}
+}
+
+func DisableNetworkNode() Option {
+	return func(s *Sbot) error {
+		s.disableNetwork = true
+		return nil
+	}
+}
+
+// EnableAdvertismentBroadcasts controls local peer discovery through sending UDP broadcasts
+func EnableAdvertismentBroadcasts(do bool) Option {
+	return func(s *Sbot) error {
+		s.enableAdverts = do
+		return nil
+	}
+}
+
+// EnableAdvertismentBroadcasts controls local peer discovery through listening for and connecting to UDP broadcasts
+func EnableAdvertismentDialing(do bool) Option {
+	return func(s *Sbot) error {
+		s.enableDiscovery = do
+		return nil
+	}
+}
+
 func WithListenAddr(addr string) Option {
 	return func(s *Sbot) error {
 		var err error
@@ -166,40 +178,12 @@
 	}
 }
 
-<<<<<<< HEAD
 func WithHMACSigning(key []byte) Option {
 	return func(s *Sbot) error {
 		if n := len(key); n != 32 {
 			return errors.Errorf("WithHMACSigning: wrong key length (%d)", n)
 		}
 		s.signHMACsecret = key
-=======
-// EnableAdvertismentBroadcasts controls local peer discovery through sending UDP broadcasts
-func EnableAdvertismentBroadcasts(do bool) Option {
-	return func(s *Sbot) error {
-		s.enableAdverts = do
->>>>>>> 14f2ea45
-		return nil
-	}
-}
-
-<<<<<<< HEAD
-func DisableNetworkNode() Option {
-	return func(s *Sbot) error {
-		s.disableNetwork = true
-		return nil
-	}
-}
-
-func DisableLiveIndexMode() Option {
-	return func(s *Sbot) error {
-		s.liveIndexUpdates = false
-=======
-// EnableAdvertismentBroadcasts controls local peer discovery through listening for and connecting to UDP broadcasts
-func EnableAdvertismentDialing(do bool) Option {
-	return func(s *Sbot) error {
-		s.enableDiscovery = do
->>>>>>> 14f2ea45
 		return nil
 	}
 }
