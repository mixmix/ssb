package tests

import (
	"bufio"
	"context"
	"encoding/json"
	"fmt"
	"io"
	"io/ioutil"
<<<<<<< HEAD
	"net"
=======
>>>>>>> f98b2acb
	"os"
	"os/exec"
	"strings"
	"testing"
	"time"

	"github.com/cryptix/go/logging/logtest"
	"github.com/go-kit/kit/log"
	"github.com/stretchr/testify/require"
<<<<<<< HEAD
	muxtest "go.cryptoscope.co/muxrpc/test"
=======
	"go.cryptoscope.co/librarian"
	"go.cryptoscope.co/margaret"
>>>>>>> f98b2acb
	"go.cryptoscope.co/netwrap"
	ssb "go.cryptoscope.co/sbot"
	"go.cryptoscope.co/sbot/message"
	"go.cryptoscope.co/sbot/sbot"
)

func writeFile(t *testing.T, data string) string {
	r := require.New(t)
	f, err := ioutil.TempFile("", t.Name())
	r.NoError(err)
	_, err = fmt.Fprintf(f, "%s", data)
	r.NoError(err)
	err = f.Close()
	r.NoError(err)
	return f.Name()
}

<<<<<<< HEAD
func initInterop(t *testing.T, jsbefore, jsafter string, sbotOpts ...sbot.Option) *sbot.Sbot {
=======
func initInterop(t *testing.T, jsbefore, jsafter string) (*sbot.Sbot, *ssb.FeedRef, <-chan struct{}) {
>>>>>>> f98b2acb
	r := require.New(t)
	ctx := context.Background()

	exited := make(chan struct{})
	dir, err := ioutil.TempDir("", t.Name())
	r.NoError(err, "failed to create testdir for repo")

	// Choose you logger!
	// use the "logtest" line if you want to log through calls to `t.Log`
	// use the "NewLogfmtLogger" line if you want to log to stdout
	// the test logger does not print anything if the command hangs, so you have an alternative
	info, _ := logtest.KitLogger("go", t)
	//info := log.NewLogfmtLogger(log.NewSyncWriter(os.Stdout))

	// timestamps!
	info = log.With(info, "ts", log.TimestampFormat(time.Now, "3:04:05.000"))

	// prepend defaults
	sbotOpts = append([]sbot.Option{
		sbot.WithInfo(info),
		sbot.WithListenAddr("localhost:0"),
		sbot.WithRepoPath(dir),
		sbot.WithContext(ctx),
	}, sbotOpts...)

	sbot, err := sbot.New(sbotOpts...)
	r.NoError(err, "failed to init test go-sbot")
	t.Logf("go-sbot: %s", sbot.KeyPair.Id.Ref())

	go func() {
		err := sbot.Node.Serve(ctx)
		r.NoError(err, "serving test go-sbot exited")
	}()
	pr, pw := io.Pipe()
	cmd := exec.Command("node", "./sbot.js")
	cmd.Stderr = logtest.Logger("js", t)
	cmd.Stdout = pw
	cmd.Env = []string{
		"TEST_NAME=" + t.Name(),
		"TEST_BOB=" + sbot.KeyPair.Id.Ref(),
		"TEST_GOADDR=" + netwrap.GetAddr(sbot.Node.GetListenAddr(), "tcp").String(),
		"TEST_BEFORE=" + writeFile(t, jsbefore),
		"TEST_AFTER=" + writeFile(t, jsafter),
	}

	r.NoError(cmd.Start(), "failed to init test js-sbot")
<<<<<<< HEAD
	t.Logf("JSbot: %s", b.String())
=======
>>>>>>> f98b2acb

	time.Sleep(1 * time.Second) // wait for init

	go func() {
		err := cmd.Wait()
		r.NoError(err, "js-sbot exited")
		close(exited)
	}()

	pubScanner := bufio.NewScanner(pr) // TODO muxrpc comms?
	r.True(pubScanner.Scan(), "multiple lines of output from js - expected #1 to be alices pubkey/id")

	alice, err := ssb.ParseFeedRef(pubScanner.Text())
	r.NoError(err, "failed to get alice key from JS process")
	t.Logf("JS alice: %s", alice.Ref())

	return sbot, alice, exited
}

func TestFeedFromJS(t *testing.T) {
	r := require.New(t)
	s, alice, exited := initInterop(t, `
	function mkMsg(msg) {
		return function(cb) {
			sbot.publish(msg, cb)
		}
	}
	n = 50
	let msgs = []
	for (var i = n; i>0; i--) {
		msgs.push(mkMsg({type:"test", text:"foo", i:i}))
	}
	series(msgs, function(err, results) {
		t.error(err, "series of publish")
		t.equal(n, results.length, "message count")
		run() // triggers connect and after block
	})
`, `
pull(
	sbot.createUserStream({id:alice.id}),
	pull.collect(function(err, vals){
		t.equal(n, vals.length)
		t.end(err)
		setTimeout(exit, 3000) // give go a chance to get this
	})
)
`)
	<-exited // wait for js do be done

	aliceLog, err := s.UserFeeds.Get(librarian.Addr(alice.ID))
	r.NoError(err)
	seq, err := aliceLog.Seq().Value()
	r.NoError(err)
	r.Equal(seq, margaret.BaseSeq(49))

	for i := 0; i < 50; i++ {
		// only one feed in log - directly the rootlog sequences
		seqMsg, err := aliceLog.Get(margaret.BaseSeq(i))
		r.NoError(err)
		r.Equal(seqMsg, margaret.BaseSeq(i))

		msg, err := s.RootLog.Get(seqMsg.(margaret.BaseSeq))
		r.NoError(err)
		storedMsg, ok := msg.(message.StoredMessage)
		r.True(ok, "wrong type of message: %T", msg)
		r.Equal(storedMsg.Sequence, margaret.BaseSeq(i+1))

		type testWrap struct {
			Author  ssb.FeedRef
			Content struct {
				Type, Text string
				I          int
			}
		}
		var m testWrap
		err = json.Unmarshal(storedMsg.Raw, &m)
		r.NoError(err)
		r.Equal(alice.ID, m.Author.ID, "wrong author")
		r.Equal(m.Content.Type, "test")
		r.Equal(m.Content.Text, "foo")
		r.Equal(m.Content.I, 50-i, "wrong I on msg: %d", i)
	}
}

func TestBlobToJS(t *testing.T) {
	r := require.New(t)

	s, _, exited := initInterop(t, `run()`,
		`sbot.blobs.want("&rCJbx8pzYys3zFkmXyYG6JtKZO9/LX51AMME12+WvCY=.sha256",function(err, has) {
			t.true(has, "got blob")
			t.end(err, "no err")
			exit()
		})`)

	ref, err := s.BlobStore.Put(strings.NewReader("bl0000p123123"))
	r.NoError(err)
	r.Equal("&rCJbx8pzYys3zFkmXyYG6JtKZO9/LX51AMME12+WvCY=.sha256", ref.Ref())
	<-exited
}

func TestBlobFromJS(t *testing.T) {
	r := require.New(t)

	testRef, err := ssb.ParseBlobRef("&w6uP8Tcg6K2QR905Rms8iXTlksL6OD1KOWBxTK7wxPI=.sha256") // foobar
	r.NoError(err)

<<<<<<< HEAD
	tsChan := make(chan *muxtest.Transcript, 1)

	s := initInterop(t,
=======
	s, _, exited := initInterop(t,
>>>>>>> f98b2acb
		`pull(
			pull.values([Buffer.from("foobar")]),
			sbot.blobs.add(function(err, id) {
				t.error(err, "added")
				t.equal(id, '&w6uP8Tcg6K2QR905Rms8iXTlksL6OD1KOWBxTK7wxPI=.sha256', "blob id")
				run()
			})
		)`,
		`sbot.blobs.has(
			"&w6uP8Tcg6K2QR905Rms8iXTlksL6OD1KOWBxTK7wxPI=.sha256",
			function(err, has) {
				t.true(has, "should have blob")
				t.end(err)
<<<<<<< HEAD
			})`,
		sbot.WithConnWrapper(func(conn net.Conn) (net.Conn, error) {
			var ts muxtest.Transcript

			conn = muxtest.WrapConn(&ts, conn)
			tsChan <- &ts
			return conn, nil
		}))
=======
				setTimeout(exit, 3000)
			})`)
>>>>>>> f98b2acb

	err = s.WantManager.Want(testRef)
	r.NoError(err, ".Want() should not error")

	time.Sleep(5 * time.Second)

	br, err := s.BlobStore.Get(testRef)
	r.NoError(err, "should have blob")

	foobar, err := ioutil.ReadAll(br)
	r.NoError(err, "couldnt read blob")
	r.Equal("foobar", string(foobar))
<<<<<<< HEAD

	// TODO wait for process to exit and print transcript
	<-tsChan
=======
	<-exited
>>>>>>> f98b2acb
}<|MERGE_RESOLUTION|>--- conflicted
+++ resolved
@@ -7,11 +7,7 @@
 	"fmt"
 	"io"
 	"io/ioutil"
-<<<<<<< HEAD
 	"net"
-=======
->>>>>>> f98b2acb
-	"os"
 	"os/exec"
 	"strings"
 	"testing"
@@ -19,13 +15,12 @@
 
 	"github.com/cryptix/go/logging/logtest"
 	"github.com/go-kit/kit/log"
+	goon "github.com/shurcooL/go-goon"
 	"github.com/stretchr/testify/require"
-<<<<<<< HEAD
-	muxtest "go.cryptoscope.co/muxrpc/test"
-=======
+
 	"go.cryptoscope.co/librarian"
 	"go.cryptoscope.co/margaret"
->>>>>>> f98b2acb
+	muxtest "go.cryptoscope.co/muxrpc/test"
 	"go.cryptoscope.co/netwrap"
 	ssb "go.cryptoscope.co/sbot"
 	"go.cryptoscope.co/sbot/message"
@@ -43,11 +38,7 @@
 	return f.Name()
 }
 
-<<<<<<< HEAD
-func initInterop(t *testing.T, jsbefore, jsafter string, sbotOpts ...sbot.Option) *sbot.Sbot {
-=======
-func initInterop(t *testing.T, jsbefore, jsafter string) (*sbot.Sbot, *ssb.FeedRef, <-chan struct{}) {
->>>>>>> f98b2acb
+func initInterop(t *testing.T, jsbefore, jsafter string, sbotOpts ...sbot.Option) (*sbot.Sbot, *ssb.FeedRef, <-chan struct{}) {
 	r := require.New(t)
 	ctx := context.Background()
 
@@ -94,12 +85,6 @@
 	}
 
 	r.NoError(cmd.Start(), "failed to init test js-sbot")
-<<<<<<< HEAD
-	t.Logf("JSbot: %s", b.String())
-=======
->>>>>>> f98b2acb
-
-	time.Sleep(1 * time.Second) // wait for init
 
 	go func() {
 		err := cmd.Wait()
@@ -204,13 +189,9 @@
 	testRef, err := ssb.ParseBlobRef("&w6uP8Tcg6K2QR905Rms8iXTlksL6OD1KOWBxTK7wxPI=.sha256") // foobar
 	r.NoError(err)
 
-<<<<<<< HEAD
 	tsChan := make(chan *muxtest.Transcript, 1)
 
-	s := initInterop(t,
-=======
 	s, _, exited := initInterop(t,
->>>>>>> f98b2acb
 		`pull(
 			pull.values([Buffer.from("foobar")]),
 			sbot.blobs.add(function(err, id) {
@@ -224,7 +205,7 @@
 			function(err, has) {
 				t.true(has, "should have blob")
 				t.end(err)
-<<<<<<< HEAD
+				setTimeout(exit, 3000)
 			})`,
 		sbot.WithConnWrapper(func(conn net.Conn) (net.Conn, error) {
 			var ts muxtest.Transcript
@@ -233,10 +214,6 @@
 			tsChan <- &ts
 			return conn, nil
 		}))
-=======
-				setTimeout(exit, 3000)
-			})`)
->>>>>>> f98b2acb
 
 	err = s.WantManager.Want(testRef)
 	r.NoError(err, ".Want() should not error")
@@ -249,11 +226,8 @@
 	foobar, err := ioutil.ReadAll(br)
 	r.NoError(err, "couldnt read blob")
 	r.Equal("foobar", string(foobar))
-<<<<<<< HEAD
-
-	// TODO wait for process to exit and print transcript
-	<-tsChan
-=======
+
 	<-exited
->>>>>>> f98b2acb
+	ts := <-tsChan
+	t.Log(goon.Sdump(ts))
 }