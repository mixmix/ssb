--- conflicted
+++ resolved
@@ -1040,8 +1040,6 @@
 	return setsockopt(fd, level, opt, p, uintptr(len(filter)*SizeofCanFilter))
 }
 
-<<<<<<< HEAD
-=======
 func SetsockoptTpacketReq(fd, level, opt int, tp *TpacketReq) error {
 	return setsockopt(fd, level, opt, unsafe.Pointer(tp), unsafe.Sizeof(*tp))
 }
@@ -1050,7 +1048,6 @@
 	return setsockopt(fd, level, opt, unsafe.Pointer(tp), unsafe.Sizeof(*tp))
 }
 
->>>>>>> 685c8546
 // Keyctl Commands (http://man7.org/linux/man-pages/man2/keyctl.2.html)
 
 // KeyctlInt calls keyctl commands in which each argument is an int.
